/*
Copyright 2017 The Kubernetes Authors.

Licensed under the Apache License, Version 2.0 (the "License");
you may not use this file except in compliance with the License.
You may obtain a copy of the License at

    http://www.apache.org/licenses/LICENSE-2.0

Unless required by applicable law or agreed to in writing, software
distributed under the License is distributed on an "AS IS" BASIS,
WITHOUT WARRANTIES OR CONDITIONS OF ANY KIND, either express or implied.
See the License for the specific language governing permissions and
limitations under the License.
*/

package attacher

import (
	"context"

	"github.com/container-storage-interface/spec/lib/go/csi"
	"github.com/kubernetes-csi/csi-lib-utils/protosanitizer"

	"google.golang.org/grpc"
	"google.golang.org/grpc/codes"
	"google.golang.org/grpc/status"
	"k8s.io/klog"
)

// Attacher implements attach/detach operations against a remote CSI driver.
type Attacher interface {
	// Attach given volume to given node. Returns PublishVolumeInfo. Note that
	// "detached" is returned on error and means that the volume is for sure
	// detached from the node. "false" means that the volume may be either
	// detached, attaching or attached and caller should retry to get the final
	// status.
	Attach(ctx context.Context, volumeID string, readOnly bool, nodeID string, caps *csi.VolumeCapability, attributes, secrets map[string]string) (metadata map[string]string, detached bool, err error)

	// Detach given volume from given node.
	Detach(ctx context.Context, volumeID string, nodeID string, secrets map[string]string) error
}

type attacher struct {
	conn         *grpc.ClientConn
	capabilities []csi.ControllerServiceCapability
}

var (
	_ Attacher = &attacher{}
)

// NewAttacher provides a new Attacher object.
func NewAttacher(conn *grpc.ClientConn) Attacher {
	return &attacher{
		conn: conn,
	}
}

func (a *attacher) Attach(ctx context.Context, volumeID string, readOnly bool, nodeID string, caps *csi.VolumeCapability, context, secrets map[string]string) (metadata map[string]string, detached bool, err error) {
	client := csi.NewControllerClient(a.conn)

	req := csi.ControllerPublishVolumeRequest{
		VolumeId:         volumeID,
		NodeId:           nodeID,
		VolumeCapability: caps,
		Readonly:         readOnly,
		VolumeContext:    context,
		Secrets:          secrets,
	}

	rsp, err := client.ControllerPublishVolume(ctx, &req)
	if err != nil {
		return nil, isFinalError(err), err
	}
	return rsp.PublishContext, false, nil
}

func (a *attacher) Detach(ctx context.Context, volumeID string, nodeID string, secrets map[string]string) error {
	client := csi.NewControllerClient(a.conn)

	req := csi.ControllerUnpublishVolumeRequest{
		VolumeId: volumeID,
		NodeId:   nodeID,
		Secrets:  secrets,
	}

	_, err := client.ControllerUnpublishVolume(ctx, &req)
<<<<<<< HEAD
	if err != nil && isNotFound(err) {
		// Do not change behavior of NotFound in stable branches.
		// See https://github.com/kubernetes-csi/external-attacher/pull/165 and
		// https://github.com/container-storage-interface/spec/pull/375
		return nil
	}
=======
>>>>>>> 27b83ca9
	return err
}

func logGRPC(ctx context.Context, method string, req, reply interface{}, cc *grpc.ClientConn, invoker grpc.UnaryInvoker, opts ...grpc.CallOption) error {
	klog.V(5).Infof("GRPC call: %s", method)
	klog.V(5).Infof("GRPC request: %s", protosanitizer.StripSecrets(req))
	err := invoker(ctx, method, req, reply, cc, opts...)
	klog.V(5).Infof("GRPC response: %s", protosanitizer.StripSecrets(reply))
	klog.V(5).Infof("GRPC error: %v", err)
	return err
}

// isFinished returns true if given error represents final error of an
// operation. That means the operation has failed completely and cannot be in
// progress.  It returns false, if the error represents some transient error
// like timeout and the operation itself or previous call to the same
// operation can be actually in progress.
func isFinalError(err error) bool {
	// Sources:
	// https://github.com/grpc/grpc/blob/master/doc/statuscodes.md
	// https://github.com/container-storage-interface/spec/blob/master/spec.md
	st, ok := status.FromError(err)
	if !ok {
		// This is not gRPC error. The operation must have failed before gRPC
		// method was called, otherwise we would get gRPC error.
		return false
	}
	switch st.Code() {
	case codes.Canceled, // gRPC: Client Application cancelled the request
		codes.DeadlineExceeded,  // gRPC: Timeout
		codes.Unavailable,       // gRPC: Server shutting down, TCP connection broken - previous Attach() or Detach() may be still in progress.
		codes.ResourceExhausted, // gRPC: Server temporarily out of resources - previous Attach() or Detach() may be still in progress.
		codes.Aborted:           // CSI: Operation pending for volume
		return false
	}
	// All other errors mean that the operation (attach/detach) either did not
	// even start or failed. It is for sure not in progress.
	return true
}

func isNotFound(err error) bool {
	st, ok := status.FromError(err)
	if !ok {
		// This is not gRPC error.
		return false
	}
	return st.Code() == codes.NotFound
}<|MERGE_RESOLUTION|>--- conflicted
+++ resolved
@@ -86,15 +86,6 @@
 	}
 
 	_, err := client.ControllerUnpublishVolume(ctx, &req)
-<<<<<<< HEAD
-	if err != nil && isNotFound(err) {
-		// Do not change behavior of NotFound in stable branches.
-		// See https://github.com/kubernetes-csi/external-attacher/pull/165 and
-		// https://github.com/container-storage-interface/spec/pull/375
-		return nil
-	}
-=======
->>>>>>> 27b83ca9
 	return err
 }
 
@@ -133,13 +124,4 @@
 	// All other errors mean that the operation (attach/detach) either did not
 	// even start or failed. It is for sure not in progress.
 	return true
-}
-
-func isNotFound(err error) bool {
-	st, ok := status.FromError(err)
-	if !ok {
-		// This is not gRPC error.
-		return false
-	}
-	return st.Code() == codes.NotFound
 }