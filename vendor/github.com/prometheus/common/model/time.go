// Copyright 2013 The Prometheus Authors
// Licensed under the Apache License, Version 2.0 (the "License");
// you may not use this file except in compliance with the License.
// You may obtain a copy of the License at
//
// http://www.apache.org/licenses/LICENSE-2.0
//
// Unless required by applicable law or agreed to in writing, software
// distributed under the License is distributed on an "AS IS" BASIS,
// WITHOUT WARRANTIES OR CONDITIONS OF ANY KIND, either express or implied.
// See the License for the specific language governing permissions and
// limitations under the License.

package model

import (
	"encoding/json"
<<<<<<< HEAD
=======
	"errors"
>>>>>>> ac8c4deb
	"fmt"
	"math"
	"regexp"
	"strconv"
	"strings"
	"time"
)

const (
	// MinimumTick is the minimum supported time resolution. This has to be
	// at least time.Second in order for the code below to work.
	minimumTick = time.Millisecond
	// second is the Time duration equivalent to one second.
	second = int64(time.Second / minimumTick)
	// The number of nanoseconds per minimum tick.
	nanosPerTick = int64(minimumTick / time.Nanosecond)

	// Earliest is the earliest Time representable. Handy for
	// initializing a high watermark.
	Earliest = Time(math.MinInt64)
	// Latest is the latest Time representable. Handy for initializing
	// a low watermark.
	Latest = Time(math.MaxInt64)
)

// Time is the number of milliseconds since the epoch
// (1970-01-01 00:00 UTC) excluding leap seconds.
type Time int64

// Interval describes an interval between two timestamps.
type Interval struct {
	Start, End Time
}

// Now returns the current time as a Time.
func Now() Time {
	return TimeFromUnixNano(time.Now().UnixNano())
}

// TimeFromUnix returns the Time equivalent to the Unix Time t
// provided in seconds.
func TimeFromUnix(t int64) Time {
	return Time(t * second)
}

// TimeFromUnixNano returns the Time equivalent to the Unix Time
// t provided in nanoseconds.
func TimeFromUnixNano(t int64) Time {
	return Time(t / nanosPerTick)
}

// Equal reports whether two Times represent the same instant.
func (t Time) Equal(o Time) bool {
	return t == o
}

// Before reports whether the Time t is before o.
func (t Time) Before(o Time) bool {
	return t < o
}

// After reports whether the Time t is after o.
func (t Time) After(o Time) bool {
	return t > o
}

// Add returns the Time t + d.
func (t Time) Add(d time.Duration) Time {
	return t + Time(d/minimumTick)
}

// Sub returns the Duration t - o.
func (t Time) Sub(o Time) time.Duration {
	return time.Duration(t-o) * minimumTick
}

// Time returns the time.Time representation of t.
func (t Time) Time() time.Time {
	return time.Unix(int64(t)/second, (int64(t)%second)*nanosPerTick)
}

// Unix returns t as a Unix time, the number of seconds elapsed
// since January 1, 1970 UTC.
func (t Time) Unix() int64 {
	return int64(t) / second
}

// UnixNano returns t as a Unix time, the number of nanoseconds elapsed
// since January 1, 1970 UTC.
func (t Time) UnixNano() int64 {
	return int64(t) * nanosPerTick
}

// The number of digits after the dot.
var dotPrecision = int(math.Log10(float64(second)))

// String returns a string representation of the Time.
func (t Time) String() string {
	return strconv.FormatFloat(float64(t)/float64(second), 'f', -1, 64)
}

// MarshalJSON implements the json.Marshaler interface.
func (t Time) MarshalJSON() ([]byte, error) {
	return []byte(t.String()), nil
}

// UnmarshalJSON implements the json.Unmarshaler interface.
func (t *Time) UnmarshalJSON(b []byte) error {
	p := strings.Split(string(b), ".")
	switch len(p) {
	case 1:
		v, err := strconv.ParseInt(string(p[0]), 10, 64)
		if err != nil {
			return err
		}
		*t = Time(v * second)

	case 2:
		v, err := strconv.ParseInt(string(p[0]), 10, 64)
		if err != nil {
			return err
		}
		v *= second

		prec := dotPrecision - len(p[1])
		if prec < 0 {
			p[1] = p[1][:dotPrecision]
		} else if prec > 0 {
			p[1] = p[1] + strings.Repeat("0", prec)
		}

		va, err := strconv.ParseInt(p[1], 10, 32)
		if err != nil {
			return err
		}

		// If the value was something like -0.1 the negative is lost in the
		// parsing because of the leading zero, this ensures that we capture it.
		if len(p[0]) > 0 && p[0][0] == '-' && v+va > 0 {
			*t = Time(v+va) * -1
		} else {
			*t = Time(v + va)
		}

	default:
		return fmt.Errorf("invalid time %q", string(b))
	}
	return nil
}

// Duration wraps time.Duration. It is used to parse the custom duration format
// from YAML.
// This type should not propagate beyond the scope of input/output processing.
type Duration time.Duration

// Set implements pflag/flag.Value
func (d *Duration) Set(s string) error {
	var err error
	*d, err = ParseDuration(s)
	return err
}

// Type implements pflag.Value
func (d *Duration) Type() string {
	return "duration"
}

var durationRE = regexp.MustCompile("^(([0-9]+)y)?(([0-9]+)w)?(([0-9]+)d)?(([0-9]+)h)?(([0-9]+)m)?(([0-9]+)s)?(([0-9]+)ms)?$")

// ParseDuration parses a string into a time.Duration, assuming that a year
// always has 365d, a week always has 7d, and a day always has 24h.
func ParseDuration(durationStr string) (Duration, error) {
	switch durationStr {
	case "0":
		// Allow 0 without a unit.
		return 0, nil
	case "":
		return 0, fmt.Errorf("empty duration string")
	}
	matches := durationRE.FindStringSubmatch(durationStr)
	if matches == nil {
		return 0, fmt.Errorf("not a valid duration string: %q", durationStr)
	}
	var dur time.Duration

	// Parse the match at pos `pos` in the regex and use `mult` to turn that
	// into ms, then add that value to the total parsed duration.
	var overflowErr error
	m := func(pos int, mult time.Duration) {
		if matches[pos] == "" {
			return
		}
		n, _ := strconv.Atoi(matches[pos])

		// Check if the provided duration overflows time.Duration (> ~ 290years).
		if n > int((1<<63-1)/mult/time.Millisecond) {
			overflowErr = errors.New("duration out of range")
		}
		d := time.Duration(n) * time.Millisecond
		dur += d * mult

		if dur < 0 {
			overflowErr = errors.New("duration out of range")
		}
	}

	m(2, 1000*60*60*24*365) // y
	m(4, 1000*60*60*24*7)   // w
	m(6, 1000*60*60*24)     // d
	m(8, 1000*60*60)        // h
	m(10, 1000*60)          // m
	m(12, 1000)             // s
	m(14, 1)                // ms

	return Duration(dur), overflowErr
}

func (d Duration) String() string {
	var (
		ms = int64(time.Duration(d) / time.Millisecond)
		r  = ""
	)
	if ms == 0 {
		return "0s"
	}

	f := func(unit string, mult int64, exact bool) {
		if exact && ms%mult != 0 {
			return
		}
		if v := ms / mult; v > 0 {
			r += fmt.Sprintf("%d%s", v, unit)
			ms -= v * mult
		}
	}

	// Only format years and weeks if the remainder is zero, as it is often
	// easier to read 90d than 12w6d.
	f("y", 1000*60*60*24*365, true)
	f("w", 1000*60*60*24*7, true)

	f("d", 1000*60*60*24, false)
	f("h", 1000*60*60, false)
	f("m", 1000*60, false)
	f("s", 1000, false)
	f("ms", 1, false)

	return r
}

// MarshalJSON implements the json.Marshaler interface.
func (d Duration) MarshalJSON() ([]byte, error) {
	return json.Marshal(d.String())
}

// UnmarshalJSON implements the json.Unmarshaler interface.
func (d *Duration) UnmarshalJSON(bytes []byte) error {
	var s string
	if err := json.Unmarshal(bytes, &s); err != nil {
		return err
	}
	dur, err := ParseDuration(s)
	if err != nil {
		return err
	}
	*d = dur
	return nil
}

// MarshalText implements the encoding.TextMarshaler interface.
func (d *Duration) MarshalText() ([]byte, error) {
	return []byte(d.String()), nil
}

// UnmarshalText implements the encoding.TextUnmarshaler interface.
func (d *Duration) UnmarshalText(text []byte) error {
	var err error
	*d, err = ParseDuration(string(text))
	return err
}

// MarshalYAML implements the yaml.Marshaler interface.
func (d Duration) MarshalYAML() (interface{}, error) {
	return d.String(), nil
}

// UnmarshalYAML implements the yaml.Unmarshaler interface.
func (d *Duration) UnmarshalYAML(unmarshal func(interface{}) error) error {
	var s string
	if err := unmarshal(&s); err != nil {
		return err
	}
	dur, err := ParseDuration(s)
	if err != nil {
		return err
	}
	*d = dur
	return nil
}<|MERGE_RESOLUTION|>--- conflicted
+++ resolved
@@ -15,10 +15,7 @@
 
 import (
 	"encoding/json"
-<<<<<<< HEAD
-=======
 	"errors"
->>>>>>> ac8c4deb
 	"fmt"
 	"math"
 	"regexp"
