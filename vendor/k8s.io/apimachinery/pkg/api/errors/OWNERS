--- conflicted
+++ resolved
@@ -11,10 +11,6 @@
 - caesarxuchao
 - mikedanese
 - liggitt
-<<<<<<< HEAD
-- erictune
-=======
->>>>>>> ac8c4deb
 - saad-ali
 - janetkuo
 - tallclair
