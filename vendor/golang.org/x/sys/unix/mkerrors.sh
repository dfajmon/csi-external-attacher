#!/usr/bin/env bash
# Copyright 2009 The Go Authors. All rights reserved.
# Use of this source code is governed by a BSD-style
# license that can be found in the LICENSE file.

# Generate Go code listing errors and other #defined constant
# values (ENAMETOOLONG etc.), by asking the preprocessor
# about the definitions.

unset LANG
export LC_ALL=C
export LC_CTYPE=C

if test -z "$GOARCH" -o -z "$GOOS"; then
	echo 1>&2 "GOARCH or GOOS not defined in environment"
	exit 1
fi

# Check that we are using the new build system if we should
if [[ "$GOOS" = "linux" ]] && [[ "$GOLANG_SYS_BUILD" != "docker" ]]; then
	echo 1>&2 "In the Docker based build system, mkerrors should not be called directly."
	echo 1>&2 "See README.md"
	exit 1
fi

if [[ "$GOOS" = "aix" ]]; then
	CC=${CC:-gcc}
else
	CC=${CC:-cc}
fi

if [[ "$GOOS" = "solaris" ]]; then
	# Assumes GNU versions of utilities in PATH.
	export PATH=/usr/gnu/bin:$PATH
fi

uname=$(uname)

includes_AIX='
#include <net/if.h>
#include <net/netopt.h>
#include <netinet/ip_mroute.h>
#include <sys/protosw.h>
#include <sys/stropts.h>
#include <sys/mman.h>
#include <sys/poll.h>
#include <sys/select.h>
#include <sys/termio.h>
#include <termios.h>
#include <fcntl.h>

#define AF_LOCAL AF_UNIX
'

includes_Darwin='
#define _DARWIN_C_SOURCE
#define KERNEL
#define _DARWIN_USE_64_BIT_INODE
#define __APPLE_USE_RFC_3542
#include <stdint.h>
#include <sys/attr.h>
#include <sys/clonefile.h>
#include <sys/kern_control.h>
#include <sys/types.h>
#include <sys/event.h>
#include <sys/ptrace.h>
#include <sys/select.h>
#include <sys/socket.h>
#include <sys/un.h>
#include <sys/sockio.h>
#include <sys/sys_domain.h>
#include <sys/sysctl.h>
#include <sys/mman.h>
#include <sys/mount.h>
#include <sys/utsname.h>
#include <sys/wait.h>
#include <sys/xattr.h>
#include <net/bpf.h>
#include <net/if.h>
#include <net/if_types.h>
#include <net/route.h>
#include <netinet/in.h>
#include <netinet/ip.h>
#include <termios.h>
'

includes_DragonFly='
#include <sys/types.h>
#include <sys/event.h>
#include <sys/select.h>
#include <sys/socket.h>
#include <sys/sockio.h>
#include <sys/stat.h>
#include <sys/sysctl.h>
#include <sys/mman.h>
#include <sys/mount.h>
#include <sys/wait.h>
#include <sys/ioctl.h>
#include <net/bpf.h>
#include <net/if.h>
#include <net/if_clone.h>
#include <net/if_types.h>
#include <net/route.h>
#include <netinet/in.h>
#include <termios.h>
#include <netinet/ip.h>
#include <net/ip_mroute/ip_mroute.h>
'

includes_FreeBSD='
#include <sys/capsicum.h>
#include <sys/param.h>
#include <sys/types.h>
#include <sys/disk.h>
#include <sys/event.h>
#include <sys/sched.h>
#include <sys/select.h>
#include <sys/socket.h>
#include <sys/un.h>
#include <sys/sockio.h>
#include <sys/stat.h>
#include <sys/sysctl.h>
#include <sys/mman.h>
#include <sys/mount.h>
#include <sys/wait.h>
#include <sys/ioctl.h>
#include <net/bpf.h>
#include <net/if.h>
#include <net/if_types.h>
#include <net/route.h>
#include <netinet/in.h>
#include <termios.h>
#include <netinet/ip.h>
#include <netinet/ip_mroute.h>
#include <sys/extattr.h>

#if __FreeBSD__ >= 10
#define IFT_CARP	0xf8	// IFT_CARP is deprecated in FreeBSD 10
#undef SIOCAIFADDR
#define SIOCAIFADDR	_IOW(105, 26, struct oifaliasreq)	// ifaliasreq contains if_data
#undef SIOCSIFPHYADDR
#define SIOCSIFPHYADDR	_IOW(105, 70, struct oifaliasreq)	// ifaliasreq contains if_data
#endif
'

includes_Linux='
#define _LARGEFILE_SOURCE
#define _LARGEFILE64_SOURCE
#ifndef __LP64__
#define _FILE_OFFSET_BITS 64
#endif
#define _GNU_SOURCE

// <sys/ioctl.h> is broken on powerpc64, as it fails to include definitions of
// these structures. We just include them copied from <bits/termios.h>.
#if defined(__powerpc__)
struct sgttyb {
        char    sg_ispeed;
        char    sg_ospeed;
        char    sg_erase;
        char    sg_kill;
        short   sg_flags;
};

struct tchars {
        char    t_intrc;
        char    t_quitc;
        char    t_startc;
        char    t_stopc;
        char    t_eofc;
        char    t_brkc;
};

struct ltchars {
        char    t_suspc;
        char    t_dsuspc;
        char    t_rprntc;
        char    t_flushc;
        char    t_werasc;
        char    t_lnextc;
};
#endif

#include <bits/sockaddr.h>
#include <sys/epoll.h>
#include <sys/eventfd.h>
#include <sys/inotify.h>
#include <sys/ioctl.h>
#include <sys/mman.h>
#include <sys/mount.h>
#include <sys/prctl.h>
#include <sys/stat.h>
#include <sys/types.h>
#include <sys/time.h>
#include <sys/select.h>
#include <sys/signalfd.h>
#include <sys/socket.h>
#include <sys/timerfd.h>
#include <sys/uio.h>
#include <sys/xattr.h>
#include <linux/bpf.h>
#include <linux/can.h>
#include <linux/can/error.h>
#include <linux/can/raw.h>
#include <linux/capability.h>
#include <linux/cryptouser.h>
#include <linux/devlink.h>
#include <linux/dm-ioctl.h>
#include <linux/errqueue.h>
#include <linux/ethtool_netlink.h>
#include <linux/falloc.h>
#include <linux/fanotify.h>
#include <linux/filter.h>
#include <linux/fs.h>
#include <linux/fscrypt.h>
#include <linux/fsverity.h>
#include <linux/genetlink.h>
#include <linux/hdreg.h>
#include <linux/hidraw.h>
#include <linux/icmp.h>
#include <linux/icmpv6.h>
#include <linux/if.h>
#include <linux/if_addr.h>
#include <linux/if_alg.h>
#include <linux/if_arp.h>
#include <linux/if_ether.h>
#include <linux/if_ppp.h>
#include <linux/if_tun.h>
#include <linux/if_packet.h>
#include <linux/if_xdp.h>
#include <linux/input.h>
#include <linux/kexec.h>
#include <linux/keyctl.h>
#include <linux/loop.h>
#include <linux/lwtunnel.h>
#include <linux/magic.h>
#include <linux/memfd.h>
#include <linux/module.h>
#include <linux/netfilter/nfnetlink.h>
#include <linux/netlink.h>
#include <linux/net_namespace.h>
#include <linux/nfc.h>
#include <linux/nsfs.h>
#include <linux/perf_event.h>
#include <linux/pps.h>
#include <linux/ptrace.h>
#include <linux/random.h>
#include <linux/reboot.h>
#include <linux/rtc.h>
#include <linux/rtnetlink.h>
#include <linux/sched.h>
#include <linux/seccomp.h>
#include <linux/serial.h>
#include <linux/sockios.h>
#include <linux/taskstats.h>
#include <linux/tipc.h>
#include <linux/vm_sockets.h>
#include <linux/wait.h>
#include <linux/watchdog.h>

#include <mtd/ubi-user.h>
#include <mtd/mtd-user.h>
#include <net/route.h>

#if defined(__sparc__)
// On sparc{,64}, the kernel defines struct termios2 itself which clashes with the
// definition in glibc. As only the error constants are needed here, include the
// generic termibits.h (which is included by termbits.h on sparc).
#include <asm-generic/termbits.h>
#else
#include <asm/termbits.h>
#endif

#ifndef MSG_FASTOPEN
#define MSG_FASTOPEN    0x20000000
#endif

#ifndef PTRACE_GETREGS
#define PTRACE_GETREGS	0xc
#endif

#ifndef PTRACE_SETREGS
#define PTRACE_SETREGS	0xd
#endif

#ifndef SOL_NETLINK
#define SOL_NETLINK	270
#endif

#ifdef SOL_BLUETOOTH
// SPARC includes this in /usr/include/sparc64-linux-gnu/bits/socket.h
// but it is already in bluetooth_linux.go
#undef SOL_BLUETOOTH
#endif

// Certain constants are missing from the fs/crypto UAPI
#define FS_KEY_DESC_PREFIX              "fscrypt:"
#define FS_KEY_DESC_PREFIX_SIZE         8
#define FS_MAX_KEY_SIZE                 64

// The code generator produces -0x1 for (~0), but an unsigned value is necessary
// for the tipc_subscr timeout __u32 field.
#undef TIPC_WAIT_FOREVER
#define TIPC_WAIT_FOREVER 0xffffffff

// Copied from linux/l2tp.h
// Including linux/l2tp.h here causes conflicts between linux/in.h
// and netinet/in.h included via net/route.h above.
#define IPPROTO_L2TP		115

// Copied from linux/hid.h.
// Keep in sync with the size of the referenced fields.
#define _HIDIOCGRAWNAME_LEN	128 // sizeof_field(struct hid_device, name)
#define _HIDIOCGRAWPHYS_LEN	64  // sizeof_field(struct hid_device, phys)
#define _HIDIOCGRAWUNIQ_LEN	64  // sizeof_field(struct hid_device, uniq)

#define _HIDIOCGRAWNAME		HIDIOCGRAWNAME(_HIDIOCGRAWNAME_LEN)
#define _HIDIOCGRAWPHYS		HIDIOCGRAWPHYS(_HIDIOCGRAWPHYS_LEN)
#define _HIDIOCGRAWUNIQ		HIDIOCGRAWUNIQ(_HIDIOCGRAWUNIQ_LEN)

'

includes_NetBSD='
#include <sys/types.h>
#include <sys/param.h>
#include <sys/event.h>
#include <sys/extattr.h>
#include <sys/mman.h>
#include <sys/mount.h>
#include <sys/sched.h>
#include <sys/select.h>
#include <sys/socket.h>
#include <sys/sockio.h>
#include <sys/sysctl.h>
#include <sys/termios.h>
#include <sys/ttycom.h>
#include <sys/wait.h>
#include <net/bpf.h>
#include <net/if.h>
#include <net/if_types.h>
#include <net/route.h>
#include <netinet/in.h>
#include <netinet/in_systm.h>
#include <netinet/ip.h>
#include <netinet/ip_mroute.h>
#include <netinet/if_ether.h>

// Needed since <sys/param.h> refers to it...
#define schedppq 1
'

includes_OpenBSD='
#include <sys/types.h>
#include <sys/param.h>
#include <sys/event.h>
#include <sys/mman.h>
#include <sys/mount.h>
#include <sys/select.h>
#include <sys/sched.h>
#include <sys/socket.h>
#include <sys/sockio.h>
#include <sys/stat.h>
#include <sys/sysctl.h>
#include <sys/termios.h>
#include <sys/ttycom.h>
#include <sys/unistd.h>
#include <sys/wait.h>
#include <net/bpf.h>
#include <net/if.h>
#include <net/if_types.h>
#include <net/if_var.h>
#include <net/route.h>
#include <netinet/in.h>
#include <netinet/in_systm.h>
#include <netinet/ip.h>
#include <netinet/ip_mroute.h>
#include <netinet/if_ether.h>
#include <net/if_bridge.h>

// We keep some constants not supported in OpenBSD 5.5 and beyond for
// the promise of compatibility.
#define EMUL_ENABLED		0x1
#define EMUL_NATIVE		0x2
#define IPV6_FAITH		0x1d
#define IPV6_OPTIONS		0x1
#define IPV6_RTHDR_STRICT	0x1
#define IPV6_SOCKOPT_RESERVED1	0x3
#define SIOCGIFGENERIC		0xc020693a
#define SIOCSIFGENERIC		0x80206939
#define WALTSIG			0x4
'

includes_SunOS='
#include <limits.h>
#include <sys/types.h>
#include <sys/select.h>
#include <sys/socket.h>
#include <sys/sockio.h>
#include <sys/stat.h>
#include <sys/stream.h>
#include <sys/mman.h>
#include <sys/wait.h>
#include <sys/ioctl.h>
#include <sys/mkdev.h>
#include <net/bpf.h>
#include <net/if.h>
#include <net/if_arp.h>
#include <net/if_types.h>
#include <net/route.h>
#include <netinet/icmp6.h>
#include <netinet/in.h>
#include <netinet/ip.h>
#include <netinet/ip_mroute.h>
#include <termios.h>
'


includes='
#include <sys/types.h>
#include <sys/file.h>
#include <fcntl.h>
#include <dirent.h>
#include <sys/socket.h>
#include <netinet/in.h>
#include <netinet/ip.h>
#include <netinet/ip6.h>
#include <netinet/tcp.h>
#include <errno.h>
#include <sys/signal.h>
#include <signal.h>
#include <sys/resource.h>
#include <time.h>
'
ccflags="$@"

# Write go tool cgo -godefs input.
(
	echo package unix
	echo
	echo '/*'
	indirect="includes_$(uname)"
	echo "${!indirect} $includes"
	echo '*/'
	echo 'import "C"'
	echo 'import "syscall"'
	echo
	echo 'const ('

	# The gcc command line prints all the #defines
	# it encounters while processing the input
	echo "${!indirect} $includes" | $CC -x c - -E -dM $ccflags |
	awk '
		$1 != "#define" || $2 ~ /\(/ || $3 == "" {next}

		$2 ~ /^E([ABCD]X|[BIS]P|[SD]I|S|FL)$/ {next}  # 386 registers
		$2 ~ /^(SIGEV_|SIGSTKSZ|SIGRT(MIN|MAX))/ {next}
		$2 ~ /^(SCM_SRCRT)$/ {next}
		$2 ~ /^(MAP_FAILED)$/ {next}
		$2 ~ /^ELF_.*$/ {next}# <asm/elf.h> contains ELF_ARCH, etc.

		$2 ~ /^EXTATTR_NAMESPACE_NAMES/ ||
		$2 ~ /^EXTATTR_NAMESPACE_[A-Z]+_STRING/ {next}

		$2 !~ /^ECCAPBITS/ &&
		$2 !~ /^ETH_/ &&
		$2 !~ /^EPROC_/ &&
		$2 !~ /^EQUIV_/ &&
		$2 !~ /^EXPR_/ &&
		$2 !~ /^EVIOC/ &&
		$2 !~ /^EV_/ &&
		$2 ~ /^E[A-Z0-9_]+$/ ||
		$2 ~ /^B[0-9_]+$/ ||
		$2 ~ /^(OLD|NEW)DEV$/ ||
		$2 == "BOTHER" ||
		$2 ~ /^CI?BAUD(EX)?$/ ||
		$2 == "IBSHIFT" ||
		$2 ~ /^V[A-Z0-9]+$/ ||
		$2 ~ /^CS[A-Z0-9]/ ||
		$2 ~ /^I(SIG|CANON|CRNL|UCLC|EXTEN|MAXBEL|STRIP|UTF8)$/ ||
		$2 ~ /^IGN/ ||
		$2 ~ /^IX(ON|ANY|OFF)$/ ||
		$2 ~ /^IN(LCR|PCK)$/ ||
		$2 !~ "X86_CR3_PCID_NOFLUSH" &&
		$2 ~ /(^FLU?SH)|(FLU?SH$)/ ||
		$2 ~ /^C(LOCAL|READ|MSPAR|RTSCTS)$/ ||
		$2 == "BRKINT" ||
		$2 == "HUPCL" ||
		$2 == "PENDIN" ||
		$2 == "TOSTOP" ||
		$2 == "XCASE" ||
		$2 == "ALTWERASE" ||
		$2 == "NOKERNINFO" ||
		$2 == "NFDBITS" ||
		$2 ~ /^PAR/ ||
		$2 ~ /^SIG[^_]/ ||
		$2 ~ /^O[CNPFPL][A-Z]+[^_][A-Z]+$/ ||
		$2 ~ /^(NL|CR|TAB|BS|VT|FF)DLY$/ ||
		$2 ~ /^(NL|CR|TAB|BS|VT|FF)[0-9]$/ ||
		$2 ~ /^O?XTABS$/ ||
		$2 ~ /^TC[IO](ON|OFF)$/ ||
		$2 ~ /^IN_/ ||
		$2 ~ /^LOCK_(SH|EX|NB|UN)$/ ||
		$2 ~ /^LO_(KEY|NAME)_SIZE$/ ||
		$2 ~ /^LOOP_(CLR|CTL|GET|SET)_/ ||
<<<<<<< HEAD
		$2 ~ /^(AF|SOCK|SO|SOL|IPPROTO|IP|IPV6|ICMP6|TCP|MCAST|EVFILT|NOTE|SHUT|PROT|MAP|MFD|T?PACKET|MSG|SCM|MCL|DT|MADV|PR|LOCAL)_/ ||
		$2 ~ /^TP_STATUS_/ ||
		$2 ~ /^FALLOC_/ ||
		$2 ~ /^ICMP(V6)?_FILTER/ ||
=======
		$2 ~ /^(AF|SOCK|SO|SOL|IPPROTO|IP|IPV6|TCP|MCAST|EVFILT|NOTE|SHUT|PROT|MAP|MFD|T?PACKET|MSG|SCM|MCL|DT|MADV|PR|LOCAL)_/ ||
		$2 ~ /^NFC_(GENL|PROTO|COMM|RF|SE|DIRECTION|LLCP|SOCKPROTO)_/ ||
		$2 ~ /^NFC_.*_(MAX)?SIZE$/ ||
		$2 ~ /^RAW_PAYLOAD_/ ||
		$2 ~ /^TP_STATUS_/ ||
		$2 ~ /^FALLOC_/ ||
		$2 ~ /^ICMPV?6?_(FILTER|SEC)/ ||
>>>>>>> ac8c4deb
		$2 == "SOMAXCONN" ||
		$2 == "NAME_MAX" ||
		$2 == "IFNAMSIZ" ||
		$2 ~ /^CTL_(HW|KERN|MAXNAME|NET|QUERY)$/ ||
		$2 ~ /^KERN_(HOSTNAME|OS(RELEASE|TYPE)|VERSION)$/ ||
		$2 ~ /^HW_MACHINE$/ ||
		$2 ~ /^SYSCTL_VERS/ ||
		$2 !~ "MNT_BITS" &&
		$2 ~ /^(MS|MNT|UMOUNT)_/ ||
		$2 ~ /^NS_GET_/ ||
		$2 ~ /^TUN(SET|GET|ATTACH|DETACH)/ ||
		$2 ~ /^(O|F|[ES]?FD|NAME|S|PTRACE|PT|TFD)_/ ||
		$2 ~ /^KEXEC_/ ||
		$2 ~ /^LINUX_REBOOT_CMD_/ ||
		$2 ~ /^LINUX_REBOOT_MAGIC[12]$/ ||
		$2 ~ /^MODULE_INIT_/ ||
		$2 !~ "NLA_TYPE_MASK" &&
		$2 !~ /^RTC_VL_(ACCURACY|BACKUP|DATA)/ &&
		$2 ~ /^(NETLINK|NLM|NLMSG|NLA|IFA|IFAN|RT|RTC|RTCF|RTN|RTPROT|RTNH|ARPHRD|ETH_P|NETNSA)_/ ||
		$2 ~ /^FIORDCHK$/ ||
		$2 ~ /^SIOC/ ||
		$2 ~ /^TIOC/ ||
		$2 ~ /^TCGET/ ||
		$2 ~ /^TCSET/ ||
		$2 ~ /^TC(FLSH|SBRKP?|XONC)$/ ||
		$2 !~ "RTF_BITS" &&
		$2 ~ /^(IFF|IFT|NET_RT|RTM(GRP)?|RTF|RTV|RTA|RTAX)_/ ||
		$2 ~ /^BIOC/ ||
		$2 ~ /^DIOC/ ||
		$2 ~ /^RUSAGE_(SELF|CHILDREN|THREAD)/ ||
		$2 ~ /^RLIMIT_(AS|CORE|CPU|DATA|FSIZE|LOCKS|MEMLOCK|MSGQUEUE|NICE|NOFILE|NPROC|RSS|RTPRIO|RTTIME|SIGPENDING|STACK)|RLIM_INFINITY/ ||
		$2 ~ /^PRIO_(PROCESS|PGRP|USER)/ ||
		$2 ~ /^CLONE_[A-Z_]+/ ||
		$2 !~ /^(BPF_TIMEVAL|BPF_FIB_LOOKUP_[A-Z]+)$/ &&
		$2 ~ /^(BPF|DLT)_/ ||
		$2 ~ /^(CLOCK|TIMER)_/ ||
		$2 ~ /^CAN_/ ||
		$2 ~ /^CAP_/ ||
		$2 ~ /^CP_/ ||
		$2 ~ /^CPUSTATES$/ ||
		$2 ~ /^CTLIOCGINFO$/ ||
		$2 ~ /^ALG_/ ||
		$2 ~ /^FI(CLONE|DEDUPERANGE)/ ||
		$2 ~ /^FS_(POLICY_FLAGS|KEY_DESC|ENCRYPTION_MODE|[A-Z0-9_]+_KEY_SIZE)/ ||
		$2 ~ /^FS_IOC_.*(ENCRYPTION|VERITY|[GS]ETFLAGS)/ ||
		$2 ~ /^FS_VERITY_/ ||
		$2 ~ /^FSCRYPT_/ ||
		$2 ~ /^DM_/ ||
		$2 ~ /^GRND_/ ||
		$2 ~ /^RND/ ||
		$2 ~ /^KEY_(SPEC|REQKEY_DEFL)_/ ||
		$2 ~ /^KEYCTL_/ ||
		$2 ~ /^PERF_/ ||
		$2 ~ /^SECCOMP_MODE_/ ||
		$2 ~ /^SEEK_/ ||
		$2 ~ /^SPLICE_/ ||
		$2 ~ /^SYNC_FILE_RANGE_/ ||
		$2 !~ /^AUDIT_RECORD_MAGIC/ &&
		$2 !~ /IOC_MAGIC/ &&
		$2 ~ /^[A-Z][A-Z0-9_]+_MAGIC2?$/ ||
		$2 ~ /^(VM|VMADDR)_/ ||
		$2 ~ /^IOCTL_VM_SOCKETS_/ ||
		$2 ~ /^(TASKSTATS|TS)_/ ||
		$2 ~ /^CGROUPSTATS_/ ||
		$2 ~ /^GENL_/ ||
		$2 ~ /^STATX_/ ||
		$2 ~ /^RENAME/ ||
		$2 ~ /^UBI_IOC[A-Z]/ ||
		$2 ~ /^UTIME_/ ||
		$2 ~ /^XATTR_(CREATE|REPLACE|NO(DEFAULT|FOLLOW|SECURITY)|SHOWCOMPRESSION)/ ||
		$2 ~ /^ATTR_(BIT_MAP_COUNT|(CMN|VOL|FILE)_)/ ||
		$2 ~ /^FSOPT_/ ||
		$2 ~ /^WDIO[CFS]_/ ||
		$2 ~ /^NFN/ ||
		$2 ~ /^XDP_/ ||
		$2 ~ /^RWF_/ ||
		$2 ~ /^(HDIO|WIN|SMART)_/ ||
		$2 ~ /^CRYPTO_/ ||
		$2 ~ /^TIPC_/ ||
		$2 !~  "DEVLINK_RELOAD_LIMITS_VALID_MASK" &&
		$2 ~ /^DEVLINK_/ ||
		$2 ~ /^ETHTOOL_/ ||
		$2 ~ /^LWTUNNEL_IP/ ||
		$2 !~ "WMESGLEN" &&
		$2 ~ /^W[A-Z0-9]+$/ ||
		$2 ~/^PPPIOC/ ||
		$2 ~ /^FAN_|FANOTIFY_/ ||
		$2 == "HID_MAX_DESCRIPTOR_SIZE" ||
		$2 ~ /^_?HIDIOC/ ||
		$2 ~ /^BUS_(USB|HIL|BLUETOOTH|VIRTUAL)$/ ||
<<<<<<< HEAD
=======
		$2 ~ /^MTD/ ||
		$2 ~ /^OTP/ ||
		$2 ~ /^MEM/ ||
>>>>>>> ac8c4deb
		$2 ~ /^BLK[A-Z]*(GET$|SET$|BUF$|PART$|SIZE)/ {printf("\t%s = C.%s\n", $2, $2)}
		$2 ~ /^__WCOREFLAG$/ {next}
		$2 ~ /^__W[A-Z0-9]+$/ {printf("\t%s = C.%s\n", substr($2,3), $2)}

		{next}
	' | sort

	echo ')'
) >_const.go

# Pull out the error names for later.
errors=$(
	echo '#include <errno.h>' | $CC -x c - -E -dM $ccflags |
	awk '$1=="#define" && $2 ~ /^E[A-Z0-9_]+$/ { print $2 }' |
	sort
)

# Pull out the signal names for later.
signals=$(
	echo '#include <signal.h>' | $CC -x c - -E -dM $ccflags |
	awk '$1=="#define" && $2 ~ /^SIG[A-Z0-9]+$/ { print $2 }' |
	egrep -v '(SIGSTKSIZE|SIGSTKSZ|SIGRT|SIGMAX64)' |
	sort
)

# Again, writing regexps to a file.
echo '#include <errno.h>' | $CC -x c - -E -dM $ccflags |
	awk '$1=="#define" && $2 ~ /^E[A-Z0-9_]+$/ { print "^\t" $2 "[ \t]*=" }' |
	sort >_error.grep
echo '#include <signal.h>' | $CC -x c - -E -dM $ccflags |
	awk '$1=="#define" && $2 ~ /^SIG[A-Z0-9]+$/ { print "^\t" $2 "[ \t]*=" }' |
	egrep -v '(SIGSTKSIZE|SIGSTKSZ|SIGRT|SIGMAX64)' |
	sort >_signal.grep

echo '// mkerrors.sh' "$@"
echo '// Code generated by the command above; see README.md. DO NOT EDIT.'
echo
echo "//go:build ${GOARCH} && ${GOOS}"
echo "// +build ${GOARCH},${GOOS}"
echo
go tool cgo -godefs -- "$@" _const.go >_error.out
cat _error.out | grep -vf _error.grep | grep -vf _signal.grep
echo
echo '// Errors'
echo 'const ('
cat _error.out | grep -f _error.grep | sed 's/=\(.*\)/= syscall.Errno(\1)/'
echo ')'

echo
echo '// Signals'
echo 'const ('
cat _error.out | grep -f _signal.grep | sed 's/=\(.*\)/= syscall.Signal(\1)/'
echo ')'

# Run C program to print error and syscall strings.
(
	echo -E "
#include <stdio.h>
#include <stdlib.h>
#include <errno.h>
#include <ctype.h>
#include <string.h>
#include <signal.h>

#define nelem(x) (sizeof(x)/sizeof((x)[0]))

enum { A = 'A', Z = 'Z', a = 'a', z = 'z' }; // avoid need for single quotes below

struct tuple {
	int num;
	const char *name;
};

struct tuple errors[] = {
"
	for i in $errors
	do
		echo -E '	{'$i', "'$i'" },'
	done

	echo -E "
};

struct tuple signals[] = {
"
	for i in $signals
	do
		echo -E '	{'$i', "'$i'" },'
	done

	# Use -E because on some systems bash builtin interprets \n itself.
	echo -E '
};

static int
tuplecmp(const void *a, const void *b)
{
	return ((struct tuple *)a)->num - ((struct tuple *)b)->num;
}

int
main(void)
{
	int i, e;
	char buf[1024], *p;

	printf("\n\n// Error table\n");
	printf("var errorList = [...]struct {\n");
	printf("\tnum  syscall.Errno\n");
	printf("\tname string\n");
	printf("\tdesc string\n");
	printf("} {\n");
	qsort(errors, nelem(errors), sizeof errors[0], tuplecmp);
	for(i=0; i<nelem(errors); i++) {
		e = errors[i].num;
		if(i > 0 && errors[i-1].num == e)
			continue;
		strcpy(buf, strerror(e));
		// lowercase first letter: Bad -> bad, but STREAM -> STREAM.
		if(A <= buf[0] && buf[0] <= Z && a <= buf[1] && buf[1] <= z)
			buf[0] += a - A;
		printf("\t{ %d, \"%s\", \"%s\" },\n", e, errors[i].name, buf);
	}
	printf("}\n\n");

	printf("\n\n// Signal table\n");
	printf("var signalList = [...]struct {\n");
	printf("\tnum  syscall.Signal\n");
	printf("\tname string\n");
	printf("\tdesc string\n");
	printf("} {\n");
	qsort(signals, nelem(signals), sizeof signals[0], tuplecmp);
	for(i=0; i<nelem(signals); i++) {
		e = signals[i].num;
		if(i > 0 && signals[i-1].num == e)
			continue;
		strcpy(buf, strsignal(e));
		// lowercase first letter: Bad -> bad, but STREAM -> STREAM.
		if(A <= buf[0] && buf[0] <= Z && a <= buf[1] && buf[1] <= z)
			buf[0] += a - A;
		// cut trailing : number.
		p = strrchr(buf, ":"[0]);
		if(p)
			*p = '\0';
		printf("\t{ %d, \"%s\", \"%s\" },\n", e, signals[i].name, buf);
	}
	printf("}\n\n");

	return 0;
}

'
) >_errors.c

$CC $ccflags -o _errors _errors.c && $GORUN ./_errors && rm -f _errors.c _errors _const.go _error.grep _signal.grep _error.out<|MERGE_RESOLUTION|>--- conflicted
+++ resolved
@@ -502,12 +502,6 @@
 		$2 ~ /^LOCK_(SH|EX|NB|UN)$/ ||
 		$2 ~ /^LO_(KEY|NAME)_SIZE$/ ||
 		$2 ~ /^LOOP_(CLR|CTL|GET|SET)_/ ||
-<<<<<<< HEAD
-		$2 ~ /^(AF|SOCK|SO|SOL|IPPROTO|IP|IPV6|ICMP6|TCP|MCAST|EVFILT|NOTE|SHUT|PROT|MAP|MFD|T?PACKET|MSG|SCM|MCL|DT|MADV|PR|LOCAL)_/ ||
-		$2 ~ /^TP_STATUS_/ ||
-		$2 ~ /^FALLOC_/ ||
-		$2 ~ /^ICMP(V6)?_FILTER/ ||
-=======
 		$2 ~ /^(AF|SOCK|SO|SOL|IPPROTO|IP|IPV6|TCP|MCAST|EVFILT|NOTE|SHUT|PROT|MAP|MFD|T?PACKET|MSG|SCM|MCL|DT|MADV|PR|LOCAL)_/ ||
 		$2 ~ /^NFC_(GENL|PROTO|COMM|RF|SE|DIRECTION|LLCP|SOCKPROTO)_/ ||
 		$2 ~ /^NFC_.*_(MAX)?SIZE$/ ||
@@ -515,7 +509,6 @@
 		$2 ~ /^TP_STATUS_/ ||
 		$2 ~ /^FALLOC_/ ||
 		$2 ~ /^ICMPV?6?_(FILTER|SEC)/ ||
->>>>>>> ac8c4deb
 		$2 == "SOMAXCONN" ||
 		$2 == "NAME_MAX" ||
 		$2 == "IFNAMSIZ" ||
@@ -606,12 +599,9 @@
 		$2 == "HID_MAX_DESCRIPTOR_SIZE" ||
 		$2 ~ /^_?HIDIOC/ ||
 		$2 ~ /^BUS_(USB|HIL|BLUETOOTH|VIRTUAL)$/ ||
-<<<<<<< HEAD
-=======
 		$2 ~ /^MTD/ ||
 		$2 ~ /^OTP/ ||
 		$2 ~ /^MEM/ ||
->>>>>>> ac8c4deb
 		$2 ~ /^BLK[A-Z]*(GET$|SET$|BUF$|PART$|SIZE)/ {printf("\t%s = C.%s\n", $2, $2)}
 		$2 ~ /^__WCOREFLAG$/ {next}
 		$2 ~ /^__W[A-Z0-9]+$/ {printf("\t%s = C.%s\n", substr($2,3), $2)}
