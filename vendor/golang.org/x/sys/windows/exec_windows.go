--- conflicted
+++ resolved
@@ -9,11 +9,8 @@
 import (
 	errorspkg "errors"
 	"unsafe"
-<<<<<<< HEAD
-=======
 
 	"golang.org/x/sys/internal/unsafeheader"
->>>>>>> ac8c4deb
 )
 
 // EscapeArg rewrites command line argument s as prescribed
@@ -140,13 +137,8 @@
 	}
 }
 
-<<<<<<< HEAD
-// NewProcThreadAttributeList allocates a new ProcThreadAttributeList, with the requested maximum number of attributes.
-func NewProcThreadAttributeList(maxAttrCount uint32) (*ProcThreadAttributeList, error) {
-=======
 // NewProcThreadAttributeList allocates a new ProcThreadAttributeListContainer, with the requested maximum number of attributes.
 func NewProcThreadAttributeList(maxAttrCount uint32) (*ProcThreadAttributeListContainer, error) {
->>>>>>> ac8c4deb
 	var size uintptr
 	err := initializeProcThreadAttributeList(nil, maxAttrCount, 0, &size)
 	if err != ERROR_INSUFFICIENT_BUFFER {
@@ -155,16 +147,9 @@
 		}
 		return nil, err
 	}
-<<<<<<< HEAD
-	const psize = unsafe.Sizeof(uintptr(0))
-	// size is guaranteed to be ≥1 by InitializeProcThreadAttributeList.
-	al := (*ProcThreadAttributeList)(unsafe.Pointer(&make([]unsafe.Pointer, (size+psize-1)/psize)[0]))
-	err = initializeProcThreadAttributeList(al, maxAttrCount, 0, &size)
-=======
 	// size is guaranteed to be ≥1 by InitializeProcThreadAttributeList.
 	al := &ProcThreadAttributeListContainer{data: (*ProcThreadAttributeList)(unsafe.Pointer(&make([]byte, size)[0]))}
 	err = initializeProcThreadAttributeList(al.data, maxAttrCount, 0, &size)
->>>>>>> ac8c4deb
 	if err != nil {
 		return nil, err
 	}
@@ -172,15 +157,6 @@
 }
 
 // Update modifies the ProcThreadAttributeList using UpdateProcThreadAttribute.
-<<<<<<< HEAD
-func (al *ProcThreadAttributeList) Update(attribute uintptr, flags uint32, value unsafe.Pointer, size uintptr, prevValue unsafe.Pointer, returnedSize *uintptr) error {
-	return updateProcThreadAttribute(al, flags, attribute, value, size, prevValue, returnedSize)
-}
-
-// Delete frees ProcThreadAttributeList's resources.
-func (al *ProcThreadAttributeList) Delete() {
-	deleteProcThreadAttributeList(al)
-=======
 // Note that the value passed to this function will be copied into memory
 // allocated by LocalAlloc, the contents of which should not contain any
 // Go-managed pointers, even if the passed value itself is a Go-managed
@@ -216,5 +192,4 @@
 // List returns the actual ProcThreadAttributeList to be passed to StartupInfoEx.
 func (al *ProcThreadAttributeListContainer) List() *ProcThreadAttributeList {
 	return al.data
->>>>>>> ac8c4deb
 }