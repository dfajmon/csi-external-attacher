/*
 *
 * Copyright 2017 gRPC authors.
 *
 * Licensed under the Apache License, Version 2.0 (the "License");
 * you may not use this file except in compliance with the License.
 * You may obtain a copy of the License at
 *
 *     http://www.apache.org/licenses/LICENSE-2.0
 *
 * Unless required by applicable law or agreed to in writing, software
 * distributed under the License is distributed on an "AS IS" BASIS,
 * WITHOUT WARRANTIES OR CONDITIONS OF ANY KIND, either express or implied.
 * See the License for the specific language governing permissions and
 * limitations under the License.
 *
 */

package base

import (
	"errors"
	"fmt"

	"google.golang.org/grpc/attributes"
	"google.golang.org/grpc/balancer"
	"google.golang.org/grpc/connectivity"
	"google.golang.org/grpc/grpclog"
	"google.golang.org/grpc/resolver"
)

var logger = grpclog.Component("balancer")

type baseBuilder struct {
	name          string
	pickerBuilder PickerBuilder
	config        Config
}

func (bb *baseBuilder) Build(cc balancer.ClientConn, opt balancer.BuildOptions) balancer.Balancer {
	bal := &baseBalancer{
		cc:            cc,
		pickerBuilder: bb.pickerBuilder,

		subConns: make(map[resolver.Address]subConnInfo),
		scStates: make(map[balancer.SubConn]connectivity.State),
		csEvltr:  &balancer.ConnectivityStateEvaluator{},
		config:   bb.config,
	}
	// Initialize picker to a picker that always returns
	// ErrNoSubConnAvailable, because when state of a SubConn changes, we
	// may call UpdateState with this picker.
	bal.picker = NewErrPicker(balancer.ErrNoSubConnAvailable)
	return bal
}

func (bb *baseBuilder) Name() string {
	return bb.name
}

type subConnInfo struct {
	subConn balancer.SubConn
	attrs   *attributes.Attributes
}

type baseBalancer struct {
	cc            balancer.ClientConn
	pickerBuilder PickerBuilder

	csEvltr *balancer.ConnectivityStateEvaluator
	state   connectivity.State

<<<<<<< HEAD
	subConns map[resolver.Address]balancer.SubConn // `attributes` is stripped from the keys of this map (the addresses)
=======
	subConns map[resolver.Address]subConnInfo // `attributes` is stripped from the keys of this map (the addresses)
>>>>>>> ac8c4deb
	scStates map[balancer.SubConn]connectivity.State
	picker   balancer.Picker
	config   Config

	resolverErr error // the last error reported by the resolver; cleared on successful resolution
	connErr     error // the last connection error; cleared upon leaving TransientFailure
}

func (b *baseBalancer) ResolverError(err error) {
	b.resolverErr = err
	if len(b.subConns) == 0 {
		b.state = connectivity.TransientFailure
	}

	if b.state != connectivity.TransientFailure {
		// The picker will not change since the balancer does not currently
		// report an error.
		return
	}
	b.regeneratePicker()
	b.cc.UpdateState(balancer.State{
		ConnectivityState: b.state,
		Picker:            b.picker,
	})
}

func (b *baseBalancer) UpdateClientConnState(s balancer.ClientConnState) error {
	// TODO: handle s.ResolverState.ServiceConfig?
	if logger.V(2) {
		logger.Info("base.baseBalancer: got new ClientConn state: ", s)
	}
	// Successful resolution; clear resolver error and ensure we return nil.
	b.resolverErr = nil
	// addrsSet is the set converted from addrs, it's used for quick lookup of an address.
	addrsSet := make(map[resolver.Address]struct{})
	for _, a := range s.ResolverState.Addresses {
		// Strip attributes from addresses before using them as map keys. So
		// that when two addresses only differ in attributes pointers (but with
		// the same attribute content), they are considered the same address.
		//
		// Note that this doesn't handle the case where the attribute content is
		// different. So if users want to set different attributes to create
		// duplicate connections to the same backend, it doesn't work. This is
		// fine for now, because duplicate is done by setting Metadata today.
		//
		// TODO: read attributes to handle duplicate connections.
		aNoAttrs := a
		aNoAttrs.Attributes = nil
		addrsSet[aNoAttrs] = struct{}{}
<<<<<<< HEAD
		if sc, ok := b.subConns[aNoAttrs]; !ok {
=======
		if scInfo, ok := b.subConns[aNoAttrs]; !ok {
>>>>>>> ac8c4deb
			// a is a new address (not existing in b.subConns).
			//
			// When creating SubConn, the original address with attributes is
			// passed through. So that connection configurations in attributes
			// (like creds) will be used.
			sc, err := b.cc.NewSubConn([]resolver.Address{a}, balancer.NewSubConnOptions{HealthCheckEnabled: b.config.HealthCheck})
			if err != nil {
				logger.Warningf("base.baseBalancer: failed to create new SubConn: %v", err)
				continue
			}
<<<<<<< HEAD
			b.subConns[aNoAttrs] = sc
=======
			b.subConns[aNoAttrs] = subConnInfo{subConn: sc, attrs: a.Attributes}
>>>>>>> ac8c4deb
			b.scStates[sc] = connectivity.Idle
			sc.Connect()
		} else {
			// Always update the subconn's address in case the attributes
			// changed.
			//
			// The SubConn does a reflect.DeepEqual of the new and old
			// addresses. So this is a noop if the current address is the same
			// as the old one (including attributes).
<<<<<<< HEAD
			sc.UpdateAddresses([]resolver.Address{a})
=======
			scInfo.attrs = a.Attributes
			b.subConns[aNoAttrs] = scInfo
			b.cc.UpdateAddresses(scInfo.subConn, []resolver.Address{a})
>>>>>>> ac8c4deb
		}
	}
	for a, scInfo := range b.subConns {
		// a was removed by resolver.
		if _, ok := addrsSet[a]; !ok {
			b.cc.RemoveSubConn(scInfo.subConn)
			delete(b.subConns, a)
			// Keep the state of this sc in b.scStates until sc's state becomes Shutdown.
			// The entry will be deleted in UpdateSubConnState.
		}
	}
	// If resolver state contains no addresses, return an error so ClientConn
	// will trigger re-resolve. Also records this as an resolver error, so when
	// the overall state turns transient failure, the error message will have
	// the zero address information.
	if len(s.ResolverState.Addresses) == 0 {
		b.ResolverError(errors.New("produced zero addresses"))
		return balancer.ErrBadResolverState
	}
	return nil
}

// mergeErrors builds an error from the last connection error and the last
// resolver error.  Must only be called if b.state is TransientFailure.
func (b *baseBalancer) mergeErrors() error {
	// connErr must always be non-nil unless there are no SubConns, in which
	// case resolverErr must be non-nil.
	if b.connErr == nil {
		return fmt.Errorf("last resolver error: %v", b.resolverErr)
	}
	if b.resolverErr == nil {
		return fmt.Errorf("last connection error: %v", b.connErr)
	}
	return fmt.Errorf("last connection error: %v; last resolver error: %v", b.connErr, b.resolverErr)
}

// regeneratePicker takes a snapshot of the balancer, and generates a picker
// from it. The picker is
//  - errPicker if the balancer is in TransientFailure,
//  - built by the pickerBuilder with all READY SubConns otherwise.
func (b *baseBalancer) regeneratePicker() {
	if b.state == connectivity.TransientFailure {
		b.picker = NewErrPicker(b.mergeErrors())
		return
	}
	readySCs := make(map[balancer.SubConn]SubConnInfo)

	// Filter out all ready SCs from full subConn map.
	for addr, scInfo := range b.subConns {
		if st, ok := b.scStates[scInfo.subConn]; ok && st == connectivity.Ready {
			addr.Attributes = scInfo.attrs
			readySCs[scInfo.subConn] = SubConnInfo{Address: addr}
		}
	}
	b.picker = b.pickerBuilder.Build(PickerBuildInfo{ReadySCs: readySCs})
}

func (b *baseBalancer) UpdateSubConnState(sc balancer.SubConn, state balancer.SubConnState) {
	s := state.ConnectivityState
	if logger.V(2) {
		logger.Infof("base.baseBalancer: handle SubConn state change: %p, %v", sc, s)
	}
	oldS, ok := b.scStates[sc]
	if !ok {
		if logger.V(2) {
			logger.Infof("base.baseBalancer: got state changes for an unknown SubConn: %p, %v", sc, s)
		}
		return
	}
	if oldS == connectivity.TransientFailure && s == connectivity.Connecting {
		// Once a subconn enters TRANSIENT_FAILURE, ignore subsequent
		// CONNECTING transitions to prevent the aggregated state from being
		// always CONNECTING when many backends exist but are all down.
		return
	}
	b.scStates[sc] = s
	switch s {
	case connectivity.Idle:
		sc.Connect()
	case connectivity.Shutdown:
		// When an address was removed by resolver, b called RemoveSubConn but
		// kept the sc's state in scStates. Remove state for this sc here.
		delete(b.scStates, sc)
	case connectivity.TransientFailure:
		// Save error to be reported via picker.
		b.connErr = state.ConnectionError
	}

	b.state = b.csEvltr.RecordTransition(oldS, s)

	// Regenerate picker when one of the following happens:
	//  - this sc entered or left ready
	//  - the aggregated state of balancer is TransientFailure
	//    (may need to update error message)
	if (s == connectivity.Ready) != (oldS == connectivity.Ready) ||
		b.state == connectivity.TransientFailure {
		b.regeneratePicker()
	}

	b.cc.UpdateState(balancer.State{ConnectivityState: b.state, Picker: b.picker})
}

// Close is a nop because base balancer doesn't have internal state to clean up,
// and it doesn't need to call RemoveSubConn for the SubConns.
func (b *baseBalancer) Close() {
}

// NewErrPicker returns a Picker that always returns err on Pick().
func NewErrPicker(err error) balancer.Picker {
	return &errPicker{err: err}
}

// NewErrPickerV2 is temporarily defined for backward compatibility reasons.
//
// Deprecated: use NewErrPicker instead.
var NewErrPickerV2 = NewErrPicker

type errPicker struct {
	err error // Pick() always returns this err.
}

func (p *errPicker) Pick(info balancer.PickInfo) (balancer.PickResult, error) {
	return balancer.PickResult{}, p.err
}<|MERGE_RESOLUTION|>--- conflicted
+++ resolved
@@ -70,11 +70,7 @@
 	csEvltr *balancer.ConnectivityStateEvaluator
 	state   connectivity.State
 
-<<<<<<< HEAD
-	subConns map[resolver.Address]balancer.SubConn // `attributes` is stripped from the keys of this map (the addresses)
-=======
 	subConns map[resolver.Address]subConnInfo // `attributes` is stripped from the keys of this map (the addresses)
->>>>>>> ac8c4deb
 	scStates map[balancer.SubConn]connectivity.State
 	picker   balancer.Picker
 	config   Config
@@ -124,11 +120,7 @@
 		aNoAttrs := a
 		aNoAttrs.Attributes = nil
 		addrsSet[aNoAttrs] = struct{}{}
-<<<<<<< HEAD
-		if sc, ok := b.subConns[aNoAttrs]; !ok {
-=======
 		if scInfo, ok := b.subConns[aNoAttrs]; !ok {
->>>>>>> ac8c4deb
 			// a is a new address (not existing in b.subConns).
 			//
 			// When creating SubConn, the original address with attributes is
@@ -139,11 +131,7 @@
 				logger.Warningf("base.baseBalancer: failed to create new SubConn: %v", err)
 				continue
 			}
-<<<<<<< HEAD
-			b.subConns[aNoAttrs] = sc
-=======
 			b.subConns[aNoAttrs] = subConnInfo{subConn: sc, attrs: a.Attributes}
->>>>>>> ac8c4deb
 			b.scStates[sc] = connectivity.Idle
 			sc.Connect()
 		} else {
@@ -153,13 +141,9 @@
 			// The SubConn does a reflect.DeepEqual of the new and old
 			// addresses. So this is a noop if the current address is the same
 			// as the old one (including attributes).
-<<<<<<< HEAD
-			sc.UpdateAddresses([]resolver.Address{a})
-=======
 			scInfo.attrs = a.Attributes
 			b.subConns[aNoAttrs] = scInfo
 			b.cc.UpdateAddresses(scInfo.subConn, []resolver.Address{a})
->>>>>>> ac8c4deb
 		}
 	}
 	for a, scInfo := range b.subConns {
